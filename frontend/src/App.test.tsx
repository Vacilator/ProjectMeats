/**
 * Basic tests for the ProjectMeats App component.
 */
import React from 'react';
import { render, screen } from '@testing-library/react';
import '@testing-library/jest-dom';
import { MemoryRouter } from 'react-router-dom';
import { AuthProvider } from './contexts/AuthContext';

// Mock the AuthService completely
jest.mock('./services/auth', () => {
  const mockAuthService = {
    getAuthStatus: jest.fn(() => Promise.resolve({ authenticated: false, user: null })),
    login: jest.fn(() => Promise.resolve({ message: 'Success', user: {} })),
    logout: jest.fn(() => Promise.resolve({ message: 'Logged out' })),
    signup: jest.fn(() => Promise.resolve({ message: 'Success', user: {} })),
  };
  
  return {
    default: mockAuthService,
    AuthService: mockAuthService,
  };
});

// Simple test component for basic functionality
const TestAuthWrapper: React.FC<{ children: React.ReactNode }> = ({ children }) => (
  <MemoryRouter>
    <AuthProvider>
      {children}
    </AuthProvider>
  </MemoryRouter>
);

describe('App Component', () => {
  beforeEach(() => {
    jest.clearAllMocks();
  });

<<<<<<< HEAD
  test('renders loading state initially', () => {
=======
  test('renders loading state initially', async () => {
>>>>>>> 3e2e9a23
    render(
      <TestAuthWrapper>
        <div>Loading...</div>
      </TestAuthWrapper>
    );
    
    expect(screen.getByText(/Loading/i)).toBeInTheDocument();
  });

<<<<<<< HEAD
  test('AuthProvider provides context without errors', () => {
=======
  test('AuthProvider provides context without errors', async () => {
>>>>>>> 3e2e9a23
    render(
      <TestAuthWrapper>
        <div data-testid="test-content">Auth Provider Working</div>
      </TestAuthWrapper>
    );
    
    expect(screen.getByTestId('test-content')).toBeInTheDocument();
    expect(screen.getByText('Auth Provider Working')).toBeInTheDocument();
  });

<<<<<<< HEAD
  test('basic component rendering works without errors', () => {
=======
  test('basic component rendering works without errors', async () => {
>>>>>>> 3e2e9a23
    render(
      <TestAuthWrapper>
        <div data-testid="app-test">ProjectMeats App Test</div>
      </TestAuthWrapper>
    );
    
    expect(screen.getByTestId('app-test')).toBeInTheDocument();
    expect(screen.getByText('ProjectMeats App Test')).toBeInTheDocument();
  });
});<|MERGE_RESOLUTION|>--- conflicted
+++ resolved
@@ -36,11 +36,10 @@
     jest.clearAllMocks();
   });
 
-<<<<<<< HEAD
+
   test('renders loading state initially', () => {
-=======
-  test('renders loading state initially', async () => {
->>>>>>> 3e2e9a23
+
+  
     render(
       <TestAuthWrapper>
         <div>Loading...</div>
@@ -50,11 +49,10 @@
     expect(screen.getByText(/Loading/i)).toBeInTheDocument();
   });
 
-<<<<<<< HEAD
+
   test('AuthProvider provides context without errors', () => {
-=======
-  test('AuthProvider provides context without errors', async () => {
->>>>>>> 3e2e9a23
+
+
     render(
       <TestAuthWrapper>
         <div data-testid="test-content">Auth Provider Working</div>
@@ -65,11 +63,8 @@
     expect(screen.getByText('Auth Provider Working')).toBeInTheDocument();
   });
 
-<<<<<<< HEAD
+
   test('basic component rendering works without errors', () => {
-=======
-  test('basic component rendering works without errors', async () => {
->>>>>>> 3e2e9a23
     render(
       <TestAuthWrapper>
         <div data-testid="app-test">ProjectMeats App Test</div>
