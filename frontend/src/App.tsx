--- conflicted
+++ resolved
@@ -26,10 +26,8 @@
 import UserProfileScreen from './screens/UserProfileScreen';
 import LoginScreen from './screens/LoginScreen';
 import SignupScreen from './screens/SignupScreen';
-<<<<<<< HEAD
 import AIAssistantScreen from './screens/AIAssistantScreen';
-=======
->>>>>>> 87c514e6
+
 
 // Enhanced global styles with design system
 const GlobalStyle = createGlobalStyle`
@@ -354,14 +352,13 @@
                 <DashboardScreen />
               </ProtectedRoute>
             } />
-<<<<<<< HEAD
+
             <Route path="/ai-assistant" element={
               <ProtectedRoute>
                 <AIAssistantScreen />
               </ProtectedRoute>
             } />
-=======
->>>>>>> 87c514e6
+
             <Route path="/accounts-receivables" element={
               <ProtectedRoute>
                 <AccountsReceivablesScreen />
