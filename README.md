# ProjectMeats

A comprehensive business management application for meat sales brokers, migrated from PowerApps/Dataverse to a modern Django REST Framework (backend) and React TypeScript (frontend) stack. This system manages suppliers, customers, purchase orders, accounts receivables, and related business entities with enterprise-grade security and scalability.

## 📖 Documentation Navigation

**🚀 New to ProjectMeats?** Start with the **[Setup Overview](SETUP_OVERVIEW.md)** for a comprehensive setup guide and links to all documentation.

## ⚠️ Python 3.13+ Setup Issue

**Windows users with Python 3.13+**: If setup fails with PostgreSQL adapter errors, see **[Python 3.13+ Setup Guide](PYTHON_3_13_SETUP.md)** for solutions.

<<<<<<< HEAD
## 🏗️ System Architecture

**Technology Stack:**
- **Backend**: Django 4.2.7 + Django REST Framework + PostgreSQL
- **Frontend**: React 18.2.0 + TypeScript + Styled Components  
- **Authentication**: Django User system with profile management
- **API**: RESTful endpoints with OpenAPI documentation
- **Testing**: 76+ comprehensive backend tests

**Project Structure:**
=======
## 🏗️ Architecture Overview
>>>>>>> c4c7192a

```
ProjectMeats/
├── backend/                    # Django REST Framework API
│   ├── apps/                  # Business entities (9 complete)
│   │   ├── accounts_receivables/  # Customer payments
│   │   ├── suppliers/            # Supplier management
│   │   ├── customers/            # Customer relationships
│   │   ├── user_profiles/        # User authentication & profiles
│   │   ├── purchase_orders/      # Order processing
│   │   ├── plants/              # Processing facilities
│   │   ├── contacts/            # Contact management
│   │   └── core/                # Shared utilities
│   └── requirements.txt
├── frontend/                   # React TypeScript application
│   ├── src/
│   │   ├── components/         # Reusable UI components
│   │   ├── screens/           # Main application screens
│   │   ├── services/         # API communication
│   │   └── utils/
│   └── package.json
├── docs/                      # Documentation
│   ├── setup_guide.md         # Complete setup guide
│   ├── production_deployment.md # Enterprise deployment
│   ├── api_reference.md       # API documentation
│   └── migration_mapping.md   # PowerApps → Django mapping
├── powerapps_export/          # Original PowerApps solution
├── Makefile                   # Development commands
└── README.md                  # This file
```

## 🚀 Quick Setup

**⚡ Cross-Platform Setup Script** - Works on Windows, macOS, and Linux!

### Recommended Setup (All Platforms)
```bash
# Full setup (backend + frontend) - Works everywhere!
python setup.py

# Backend only
python setup.py --backend

# Frontend only  
python setup.py --frontend

# Show help and options
python setup.py --help
```

### Alternative Platform-Specific Methods

#### 🖥️ Windows
```powershell
python setup.py              # Recommended
.\setup.ps1                   # PowerShell script
setup.bat                     # Batch file (interactive)
```

#### 🐧 Linux/macOS
```bash
python setup.py              # Recommended
make setup                    # Makefile
./setup.sh                    # Shell script
```

## 🔧 Development Commands

### Start Development Servers
```bash
# Start both servers (Linux/macOS)
make dev

# Windows users - use separate terminals:
# Terminal 1: cd backend && python manage.py runserver
# Terminal 2: cd frontend && npm start
```

### Access URLs
- **Backend API**: http://localhost:8000
- **Frontend**: http://localhost:3000  
- **API Documentation**: http://localhost:8000/api/docs/
- **Admin Panel**: http://localhost:8000/admin/

## 🤖 AI-Enhanced Development

**NEW: GitHub Copilot Integration** - ProjectMeats is fully configured for enhanced AI-assisted development!

### Quick Copilot Setup
```bash
# Verify Copilot configuration
python verify_copilot_setup.py

# Open with optimized VS Code workspace
code ProjectMeats.code-workspace
```

### Features
- **Custom Instructions**: Context-aware code suggestions for Django/React patterns
- **VS Code Integration**: Optimized settings, tasks, and debugging configurations  
- **MCP Servers**: Enhanced AI context with filesystem, database, and git integration
- **Smart Templates**: PowerApps migration patterns and architectural guidelines

See [GitHub Copilot Usage Guide](docs/copilot_usage_guide.md) for complete setup and usage instructions.

## 🚀 Quick Start

**⚡ New: Cross-Platform Setup Script** - Works on Windows, macOS, and Linux!

### Recommended Setup (All Platforms)
```bash
# Full setup (backend + frontend) - Works everywhere!
python setup.py

# Backend only
python setup.py --backend

# Frontend only  
python setup.py --frontend

# Show help and options
python setup.py --help
```

### All Available Setup Methods

#### 🌍 Universal (All Platforms)
- `python setup.py` - **Recommended!** Cross-platform with error handling

#### 🖥️ Windows Options
- `python setup.py` - **Recommended**
- `.\setup.ps1` - PowerShell script with parameters  
- `setup.bat` - Interactive batch file

#### 🐧 Linux/macOS Options
- `python setup.py` - **Recommended**
- `make setup` - Traditional Makefile
- `./setup.sh` - Bash script with colored output

### Alternative Setup Methods

#### For Windows Users
```powershell
# Enhanced PowerShell script
.\setup.ps1

# With options
.\setup.ps1 -Backend
.\setup.ps1 -Frontend
.\setup.ps1 -Help
```

#### For macOS/Linux Users
```bash
# Make commands (Unix/Linux/macOS)
make setup           # Complete setup
make setup-python    # Use Python script (recommended)
make setup-backend   # Backend only
make setup-frontend  # Frontend only
```

### 💡 Quick Troubleshooting
- **Windows users experiencing "true is not recognized"**: Use `python setup.py` instead of make commands
- **"python: command not found"**: Try `python3 setup.py` or install Python from python.org
- **"node: command not found"**: Install Node.js from nodejs.org
- **Setup errors**: See [Cross-Platform Setup Guide](docs/cross_platform_setup.md) for detailed troubleshooting

### Prerequisites
- **Python 3.9+** - [Download from python.org](https://python.org)
- **Node.js 16+** - [Download from nodejs.org](https://nodejs.org)
- **PostgreSQL 12+** (recommended) or SQLite for development

## 📋 Migration Status

### ✅ Completed Entities
- **Accounts Receivables** (`cr7c4_accountsreceivables`)
  - Django Model: `AccountsReceivable`
  - API Endpoints: `/api/v1/accounts-receivables/`
  - React Component: `AccountsReceivablesScreen`
- **User Profiles** (Django-native)
  - Django Model: `UserProfile`
  - API Endpoints: `/api/v1/user-profiles/`
  - React Component: `UserProfile` dropdown with authentication

### 🔄 In Progress
- Infrastructure and documentation setup

### 📋 Planned Entities
- Suppliers (`cr7c4_supplier`)
- Customers (`pro_customer`)
- Contact Info (`pro_contactinfo`)
- Purchase Orders (`pro_purchaseorder`)
- Plants (`cr7c4_plant`)
- Carrier Info (`cr7c4_carrierinfo`)
- Supplier Locations (`pro_supplier_locations`)
- Supplier Plant Mapping (`pro_supplierplantmapping`)

## 🔄 PowerApps → Django Migration Mapping

| PowerApps Entity | Django Model | Key Fields | Status |
|------------------|--------------|------------|---------|
| `cr7c4_accountsreceivables` | `AccountsReceivable` | names, email, phone, terms | ✅ Complete |
| N/A (Django-native) | `UserProfile` | username, email, profile_image | ✅ Complete |
| `cr7c4_supplier` | `Supplier` | TBD | 📋 Planned |
| `pro_customer` | `Customer` | TBD | 📋 Planned |

*See [docs/migration_mapping.md](docs/migration_mapping.md) for detailed field mappings.*

## 🛠️ Development Workflow

### Adding New Entities
1. **Analyze PowerApps Entity**: Review XML export for field definitions
2. **Create Django Model**: Use standard Django patterns
3. **Add Serializers**: DRF serializers for API responses
4. **Create ViewSets**: REST API endpoints with filtering/pagination
5. **Build React Components**: Screens and reusable components
6. **Update Documentation**: API docs and migration notes

### Code Standards
- **Backend**: Follow Django/DRF best practices, use type hints
- **Frontend**: React functional components with hooks
- **Documentation**: Inline comments for PowerApps migrations
- **Testing**: Unit tests for models, integration tests for APIs

## 📚 Documentation

- **[Setup Overview](SETUP_OVERVIEW.md)** - **Start here! Complete setup guide and documentation index**
- **[Cross-Platform Setup Guide](docs/cross_platform_setup.md)** - **Comprehensive setup instructions with troubleshooting**
- **[Agent Quick Start Guide](docs/agent_quick_start.md)** - **Required reading for all agents**
- **[Agent Activity Log](docs/agent_activity_log.md)** - **Required logging for all work**
- **[GitHub Copilot Usage Guide](docs/copilot_usage_guide.md)** - **Enhanced AI development with Copilot & MCP**
- **[Copilot Developer Guidelines](docs/copilot_developer_guidelines.md)** - **Best practices for AI-assisted development**
- **[Backend Setup Guide](docs/backend_setup.md)** - Detailed backend development setup
- **[Frontend Setup Guide](docs/frontend_setup.md)** - React development environment
- **[Production Deployment](docs/production_deployment.md)** - **Complete production deployment guide**
- **[API Reference](docs/api_reference.md)** - Complete API documentation
- **[Migration Mapping](docs/migration_mapping.md)** - PowerApps to Django mappings
- **[Optimization Report](OPTIMIZATION_REPORT.md)** - **Performance & security analysis**

## 🧪 Testing

```bash
# Backend tests
cd backend
python manage.py test

# Frontend tests  
cd frontend
npm test

# Full test suite (Unix/Linux/macOS)
make test

# Windows PowerShell users can use:
# cd backend; python manage.py test
# cd frontend; npm test
```

**Test Status**: ✅ 76 backend tests passing consistently

## 🚀 Performance & Optimization

### Recent Optimizations ✅
- **Database indexes**: 18 strategic indexes added for improved query performance
- **Query optimization**: `select_related()` implemented to prevent N+1 queries
- **Code quality**: All critical linting issues resolved, automated formatting applied
- **Security review**: Comprehensive security assessment completed

### Performance Metrics
- **Database queries**: 3-5x reduction in queries for list endpoints
- **Code quality**: 1000+ linting violations reduced to 146 non-critical line length issues
- **Test stability**: All 76 tests passing consistently

See [OPTIMIZATION_REPORT.md](OPTIMIZATION_REPORT.md) for detailed analysis.

## 🚀 Deployment

### Development
```bash
make dev  # Runs both backend (8000) and frontend (3000)
```

### Production
- Backend: Django + Gunicorn + PostgreSQL
- Frontend: React build served via CDN/static hosting
- API Documentation: Auto-generated via DRF

## 🔧 Environment Variables

### Backend (.env)
```bash
DEBUG=True
SECRET_KEY=your-secret-key
DATABASE_URL=postgresql://user:pass@localhost:5432/projectmeats
CORS_ALLOWED_ORIGINS=http://localhost:3000
```

### Frontend (.env.local)
```bash
REACT_APP_API_BASE_URL=http://localhost:8000/api/v1
REACT_APP_ENVIRONMENT=development
```

## 👥 Contributing

### 🚨 **REQUIRED: Agent Activity Logging**
**ALL AGENTS MUST** log their work in [docs/agent_activity_log.md](docs/agent_activity_log.md):
- Log initial objectives when starting work
- Update progress regularly during development
- Document completed work and handoffs

### Development Guidelines
1. **New Developers**: Follow [docs/backend_setup.md](docs/backend_setup.md) and [docs/frontend_setup.md](docs/frontend_setup.md)
2. **Entity Migration**: Use existing patterns from `accounts_receivables` 
3. **Code Review**: Ensure PowerApps field mappings are documented
4. **Testing**: Add tests for new functionality
5. **Documentation**: Update [agent activity log](docs/agent_activity_log.md) for all work

## 📝 PowerApps Legacy

The original PowerApps solution is preserved in `powerapps_export/` for reference. Key migration decisions and field mappings are documented to ensure no business logic is lost during the transition.

---

**Need Help?** Check the docs folder or create an issue for questions about the migration process.<|MERGE_RESOLUTION|>--- conflicted
+++ resolved
@@ -10,7 +10,7 @@
 
 **Windows users with Python 3.13+**: If setup fails with PostgreSQL adapter errors, see **[Python 3.13+ Setup Guide](PYTHON_3_13_SETUP.md)** for solutions.
 
-<<<<<<< HEAD
+
 ## 🏗️ System Architecture
 
 **Technology Stack:**
@@ -21,9 +21,9 @@
 - **Testing**: 76+ comprehensive backend tests
 
 **Project Structure:**
-=======
+
 ## 🏗️ Architecture Overview
->>>>>>> c4c7192a
+
 
 ```
 ProjectMeats/
