--- conflicted
+++ resolved
@@ -49,10 +49,7 @@
     "apps.plants",
     "apps.carriers",
     "apps.bug_reports",
-<<<<<<< HEAD
-    "apps.ai_assistant",
-=======
->>>>>>> 87c514e6
+    "apps.ai_assistant"
 ]
 
 INSTALLED_APPS = DJANGO_APPS + THIRD_PARTY_APPS + LOCAL_APPS
