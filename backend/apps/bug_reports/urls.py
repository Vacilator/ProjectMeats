"""
Bug Reports URL configuration.
"""
from django.urls import path, include
from rest_framework.routers import DefaultRouter
from .views import BugReportViewSet

# Create router and register viewsets
router = DefaultRouter()
<<<<<<< HEAD
router.register(r"bug-reports", BugReportViewSet, basename="bug-reports")
=======
router.register(r'', BugReportViewSet, basename='bug-reports')
>>>>>>> 26b93614

urlpatterns = [
    path("", include(router.urls)),
]<|MERGE_RESOLUTION|>--- conflicted
+++ resolved
@@ -7,11 +7,9 @@
 
 # Create router and register viewsets
 router = DefaultRouter()
-<<<<<<< HEAD
+
 router.register(r"bug-reports", BugReportViewSet, basename="bug-reports")
-=======
-router.register(r'', BugReportViewSet, basename='bug-reports')
->>>>>>> 26b93614
+
 
 urlpatterns = [
     path("", include(router.urls)),
